[package]
name         = "ibc-relayer-rest"
version      = "0.27.0"
authors      = ["Informal Systems <hello@informal.systems>"]
edition      = "2021"
license      = "Apache-2.0"
readme       = "README.md"
keywords     = ["ibc", "rest", "api", "cosmos", "tendermint"]
homepage     = "https://hermes.informal.systems/"
repository   = "https://github.com/informalsystems/hermes"
rust-version = "1.71"
description  = """
  Rust implementation of a RESTful API server for Hermes
"""

[dependencies]
ibc-relayer-types = { version = "0.27.0", path = "../relayer-types" }
ibc-relayer       = { version = "0.27.0", path = "../relayer" }

crossbeam-channel = "0.5"
serde             = "1.0"
tracing           = "0.1"
axum              = "0.6"
tokio             = "1.26"

[dev-dependencies]
reqwest    = { version = "0.11.16", features = ["json"], default-features = false }
<<<<<<< HEAD
serde_json = "1"
toml       = "0.7.3"
=======
toml       = "0.8.8"
>>>>>>> 8736bbad
<|MERGE_RESOLUTION|>--- conflicted
+++ resolved
@@ -25,9 +25,5 @@
 
 [dev-dependencies]
 reqwest    = { version = "0.11.16", features = ["json"], default-features = false }
-<<<<<<< HEAD
 serde_json = "1"
-toml       = "0.7.3"
-=======
-toml       = "0.8.8"
->>>>>>> 8736bbad
+toml       = "0.8.8"