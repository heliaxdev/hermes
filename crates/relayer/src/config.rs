--- conflicted
+++ resolved
@@ -715,8 +715,6 @@
             Self::CosmosSdk(config) | Self::Namada(config) => {
                 config.query_packets_chunk_size = query_packets_chunk_size
             }
-<<<<<<< HEAD
-=======
         }
     }
 }
@@ -746,13 +744,16 @@
                 .map(Self::CosmosSdk)
                 .map_err(|e| serde::de::Error::custom(format!("invalid CosmosSdk config: {e}"))),
 
+            "Namada" => CosmosSdkConfig::deserialize(value)
+                .map(Self::CosmosSdk)
+                .map_err(|e| serde::de::Error::custom(format!("invalid CosmosSdk config: {e}"))),
+
             //
             // <-- Add new chain types here -->
             //
             chain_type => Err(serde::de::Error::custom(format!(
                 "unknown chain type: {chain_type}",
             ))),
->>>>>>> 7a1f964b
         }
     }
 }
