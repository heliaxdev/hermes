mod detector;

use std::time::Duration;

use itertools::Itertools;
use tendermint::Time;
use tracing::{debug, error, trace, warn};

use tendermint_light_client::{
    components::{
        self,
        io::{AtHeight, Io, ProdIo},
    },
    light_client::LightClient as TmLightClient,
    state::State as LightClientState,
    store::{memory::MemoryStore, LightStore},
    verifier::types::{Height as TMHeight, LightBlock, PeerId, Status},
    verifier::ProdVerifier,
};
use tendermint_light_client_detector::Divergence;
use tendermint_rpc as rpc;

use ibc_relayer_types::clients::ics07_tendermint::header::Header as TmHeader;
use ibc_relayer_types::clients::ics07_tendermint::misbehaviour::Misbehaviour as TmMisbehaviour;
use ibc_relayer_types::core::ics02_client::events::UpdateClient;
use ibc_relayer_types::core::ics02_client::header::AnyHeader;
use ibc_relayer_types::core::ics24_host::identifier::ChainId;
use ibc_relayer_types::Height as ICSHeight;

use crate::{
    chain::cosmos::config::CosmosSdkConfig,
    chain::cosmos::CosmosSdkChain,
    client_state::AnyClientState,
    error::Error,
    misbehaviour::{AnyMisbehaviour, MisbehaviourEvidence},
};

use super::{
    io::{AnyIo, RestartAwareIo},
    Verified,
};

pub struct LightClient {
    chain_id: ChainId,
    peer_id: PeerId,
    io: AnyIo,
    enable_verification: bool,
}

impl super::LightClient<CosmosSdkChain> for LightClient {
    fn header_and_minimal_set(
        &mut self,
        trusted_height: ICSHeight,
        target_height: ICSHeight,
        client_state: &AnyClientState,
        now: Time,
    ) -> Result<Verified<TmHeader>, Error> {
        let Verified { target, supporting } =
            self.verify(trusted_height, target_height, client_state, now)?;

        // Omit the trusted header from the minimal supporting set, as it is not
        // needed when submitting the update client message.
        let supporting = {
            let trusted_height = TMHeight::from(trusted_height);

            supporting
                .into_iter()
                .filter(|lb| lb.height() != trusted_height)
                .collect()
        };

        let (target, supporting) = self.adjust_headers(trusted_height, target, supporting)?;

        Ok(Verified { target, supporting })
    }

    fn verify(
        &mut self,
        trusted_height: ICSHeight,
        target_height: ICSHeight,
        client_state: &AnyClientState,
        now: Time,
    ) -> Result<Verified<LightBlock>, Error> {
        trace!(%trusted_height, %target_height, "light client verification");

        if !self.enable_verification {
            let target = self.fetch(target_height)?;

            return Ok(Verified {
                target,
                supporting: vec![],
            });
        }

        let client = self.prepare_client(client_state, now)?;
        let mut state = self.prepare_state(trusted_height)?;

        // Verify the target header
        let target = client
            .verify_to_target(target_height.into(), &mut state)
            .map_err(|e| Error::light_client_verification(self.chain_id.to_string(), e))?;

        // Collect the verification trace for the target block
        let target_trace = state.get_trace(target.height());

        // Compute the supporting set, sorted by ascending height, omitting the target header
        let supporting = target_trace
            .into_iter()
            .unique_by(LightBlock::height)
            .sorted_by_key(LightBlock::height)
            .filter(|lb| lb.height() != target.height())
            .collect_vec();

        Ok(Verified { target, supporting })
    }

    fn fetch(&mut self, height: ICSHeight) -> Result<LightBlock, Error> {
        trace!(%height, "fetching header");

        self.fetch_light_block(AtHeight::At(height.into()))
    }

    /// Perform misbehavior detection on the given client state and update client event.
    fn detect_misbehaviour(
        &mut self,
        update: &UpdateClient,
        client_state: &AnyClientState,
        now: Time,
    ) -> Result<Option<MisbehaviourEvidence>, Error> {
        crate::time!(
            "light client check_misbehaviour",
            {
                "src_chain": self.chain_id,
            }
        );

        let any_header = update.header.as_ref().ok_or_else(|| {
            Error::misbehaviour(format!(
                "missing header in update client event {}",
                self.chain_id
            ))
        })?;

        let update_header = match any_header {
            AnyHeader::Tendermint(header) => Ok::<_, Error>(header),
        }?;

        let client_state = match client_state {
<<<<<<< HEAD
            AnyClientState::Tendermint(client_state) => Ok::<_, Error>(client_state),

            #[cfg(test)]
            _ => Err(Error::misbehaviour(format!(
                "client type incompatible for chain {}",
                self.chain_id
            ))),
=======
            AnyClientState::Tendermint(client_state) => Ok(client_state),
>>>>>>> 962cbd11
        }?;

        let next_validators = self
            .io
            .fetch_validator_set(
                AtHeight::At(update_header.signed_header.header.height.increment()),
                Some(update_header.signed_header.header.proposer_address),
            )
            .map_err(|e| Error::light_client_io(self.chain_id.to_string(), e))?;

        let target_block: LightBlock = LightBlock {
            signed_header: update_header.signed_header.clone(),
            validators: update_header.validator_set.clone(),
            next_validators,
            provider: self.peer_id,
        };

        // Get the light block at trusted_height + 1 from chain.
        let trusted_block = self.fetch(update_header.trusted_height.increment())?;
        if trusted_block.validators.hash() != update_header.trusted_validator_set.hash() {
            return Err(Error::misbehaviour(format!(
                "mismatch between the trusted validator set of the update \
                header ({}) and that of the trusted block that was fetched ({}), \
                aborting misbehaviour detection.",
                trusted_block.validators.hash(),
                update_header.trusted_validator_set.hash()
            )));
        }

        let divergence = detector::detect(
            self.peer_id,
            self.io.rpc_client().clone(),
            target_block,
            trusted_block,
            client_state,
            now,
        );

        match divergence {
            Ok(None) => {
                debug!("no misbehavior detected");
                Ok(None)
            }
            Ok(Some(Divergence {
                evidence,
                challenging_block,
            })) => {
                warn!("misbehavior detected, reporting evidence to RPC witness node and primary chain");
                debug!("evidence: {evidence:#?}");
                debug!("challenging block: {challenging_block:#?}");

                warn!("waiting 5 seconds before reporting evidence to RPC witness node");
                std::thread::sleep(Duration::from_secs(5));

                match detector::report_evidence(
                    self.io.rpc_client().clone(),
                    evidence.against_primary,
                ) {
                    Ok(hash) => warn!("evidence reported to RPC witness node with hash: {hash}"),
                    Err(e) => error!("failed to report evidence to RPC witness node: {e}"),
                }

                let target_block = self.fetch(update_header.height())?;
                let trusted_height = TMHeight::from(update_header.trusted_height);
                let trace = evidence
                    .witness_trace
                    .into_vec()
                    .into_iter()
                    .filter(|lb| {
                        lb.height() != target_block.height() && lb.height() != trusted_height
                    })
                    .collect();

                let (target_header, supporting_headers) =
                    self.adjust_headers(update_header.trusted_height, target_block, trace)?;

                let evidence = MisbehaviourEvidence {
                    misbehaviour: AnyMisbehaviour::Tendermint(TmMisbehaviour {
                        client_id: update.client_id().clone(),
                        header1: update_header.clone(),
                        header2: TmHeader {
                            signed_header: challenging_block.signed_header,
                            validator_set: challenging_block.validators,
                            trusted_height: target_header.trusted_height,
                            trusted_validator_set: target_header.trusted_validator_set,
                        },
                    }),
                    supporting_headers: supporting_headers
                        .into_iter()
                        .map(AnyHeader::Tendermint)
                        .collect(),
                };

                Ok(Some(evidence))
            }
            Err(e) => {
                error!("could not detect misbehavior: {}", e);
                Err(e)
            }
        }
    }
}

fn io_for_addr(
    addr: &rpc::Url,
    peer_id: PeerId,
    timeout: Option<Duration>,
) -> Result<ProdIo, Error> {
    let rpc_client = rpc::HttpClient::new(addr.clone()).map_err(|e| Error::rpc(addr.clone(), e))?;
    Ok(ProdIo::new(peer_id, rpc_client, timeout))
}

impl LightClient {
    pub fn from_cosmos_sdk_config(
        config: &CosmosSdkConfig,
        peer_id: PeerId,
    ) -> Result<Self, Error> {
        let live_io = io_for_addr(&config.rpc_addr, peer_id, Some(config.rpc_timeout))?;

        let io = match &config.genesis_restart {
            None => AnyIo::Prod(live_io),
            Some(genesis_restart) => {
                let archive_io = io_for_addr(
                    &genesis_restart.archive_addr,
                    peer_id,
                    Some(config.rpc_timeout),
                )?;

                AnyIo::RestartAware(RestartAwareIo::new(
                    genesis_restart.restart_height,
                    live_io,
                    archive_io,
                ))
            }
        };

        // If the full node is configured as trusted then, in addition to headers not being verified,
        // the verification traces will not be provided. This may cause failure in client
        // updates after significant change in validator sets.
        let enable_verification = !config.trusted_node;

        Ok(Self {
            chain_id: config.id.clone(),
            peer_id,
            io,

            enable_verification,
        })
    }

    fn prepare_client(
        &self,
        client_state: &AnyClientState,
        now: Time,
    ) -> Result<TmLightClient, Error> {
        let clock = components::clock::FixedClock::new(now);
        let verifier = ProdVerifier::default();
        let scheduler = components::scheduler::basic_bisecting_schedule;

        let client_state = match client_state {
<<<<<<< HEAD
            AnyClientState::Tendermint(client_state) => Ok::<_, Error>(client_state),

            #[cfg(test)]
            _ => Err(Error::client_type_mismatch(
                ClientType::Tendermint,
                client_state.client_type(),
            )),
=======
            AnyClientState::Tendermint(client_state) => Ok(client_state),
>>>>>>> 962cbd11
        }?;

        Ok(TmLightClient::new(
            self.peer_id,
            client_state.as_light_client_options(),
            clock,
            scheduler,
            verifier,
            self.io.clone(),
        ))
    }

    fn prepare_state(&self, trusted_height: ICSHeight) -> Result<LightClientState, Error> {
        let trusted_block = self.fetch_light_block(AtHeight::At(trusted_height.into()))?;

        let mut store = MemoryStore::new();
        store.insert(trusted_block, Status::Trusted);

        Ok(LightClientState::new(store))
    }

    fn fetch_light_block(&self, height: AtHeight) -> Result<LightBlock, Error> {
        self.io
            .fetch_light_block(height)
            .map_err(|e| Error::light_client_io(self.chain_id.to_string(), e))
    }

    fn adjust_headers(
        &mut self,
        trusted_height: ICSHeight,
        target: LightBlock,
        supporting: Vec<LightBlock>,
    ) -> Result<(TmHeader, Vec<TmHeader>), Error> {
        use super::LightClient;

        trace!(
            trusted = %trusted_height, target = %target.height(),
            "adjusting headers with {} supporting headers", supporting.len()
        );

        // Get the light block at trusted_height + 1 from chain.
        //
        // NOTE: This is needed to get the next validator set. While there is a next validator set
        //       in the light block at trusted height, the proposer is not known/set in this set.
        let trusted_validator_set = self.fetch(trusted_height.increment())?.validators;

        let mut supporting_headers = Vec::with_capacity(supporting.len());

        let mut current_trusted_height = trusted_height;
        let mut current_trusted_validators = trusted_validator_set.clone();

        for support in supporting {
            let header = TmHeader {
                signed_header: support.signed_header.clone(),
                validator_set: support.validators,
                trusted_height: current_trusted_height,
                trusted_validator_set: current_trusted_validators,
            };

            // This header is now considered to be the currently trusted header
            current_trusted_height = header.height();

            // Therefore we can now trust the next validator set, see NOTE above.
            current_trusted_validators = self.fetch(header.height().increment())?.validators;

            supporting_headers.push(header);
        }

        // a) Set the trusted height of the target header to the height of the previous
        // supporting header if any, or to the initial trusting height otherwise.
        //
        // b) Set the trusted validators of the target header to the validators of the successor to
        // the last supporting header if any, or to the initial trusted validators otherwise.
        let (latest_trusted_height, latest_trusted_validator_set) = match supporting_headers.last()
        {
            Some(prev_header) => {
                let prev_succ = self.fetch(prev_header.height().increment())?;
                (prev_header.height(), prev_succ.validators)
            }
            None => (trusted_height, trusted_validator_set),
        };

        let target_header = TmHeader {
            signed_header: target.signed_header,
            validator_set: target.validators,
            trusted_height: latest_trusted_height,
            trusted_validator_set: latest_trusted_validator_set,
        };

        Ok((target_header, supporting_headers))
    }
}<|MERGE_RESOLUTION|>--- conflicted
+++ resolved
@@ -146,17 +146,7 @@
         }?;
 
         let client_state = match client_state {
-<<<<<<< HEAD
-            AnyClientState::Tendermint(client_state) => Ok::<_, Error>(client_state),
-
-            #[cfg(test)]
-            _ => Err(Error::misbehaviour(format!(
-                "client type incompatible for chain {}",
-                self.chain_id
-            ))),
-=======
             AnyClientState::Tendermint(client_state) => Ok(client_state),
->>>>>>> 962cbd11
         }?;
 
         let next_validators = self
@@ -317,17 +307,7 @@
         let scheduler = components::scheduler::basic_bisecting_schedule;
 
         let client_state = match client_state {
-<<<<<<< HEAD
-            AnyClientState::Tendermint(client_state) => Ok::<_, Error>(client_state),
-
-            #[cfg(test)]
-            _ => Err(Error::client_type_mismatch(
-                ClientType::Tendermint,
-                client_state.client_type(),
-            )),
-=======
             AnyClientState::Tendermint(client_state) => Ok(client_state),
->>>>>>> 962cbd11
         }?;
 
         Ok(TmLightClient::new(
