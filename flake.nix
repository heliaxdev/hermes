{
  description = "Nix development dependencies for ibc-rs";

  inputs = {
    nixpkgs.url = github:nixos/nixpkgs/nixpkgs-unstable;
    flake-utils.url = github:numtide/flake-utils;
    cosmos-nix.url = github:informalsystems/cosmos.nix/luca_joss/expose-namada-repository;
  };

  outputs = inputs: let
    utils = inputs.flake-utils.lib;
  in
    utils.eachSystem
    [
      "aarch64-linux"
      "aarch64-darwin"
      "x86_64-darwin"
      "x86_64-linux"
    ]
    (system: let
      nixpkgs = import inputs.nixpkgs {
        inherit system;
      };

      cosmos-nix = inputs.cosmos-nix.packages.${system};
    in {
      packages = {
        inherit
          (cosmos-nix)
          apalache
          celestia
          cometbft
          evmos
          gaia6-ordered
<<<<<<< HEAD
          gaia14
=======
>>>>>>> bb01bd81
          gaia15
          ibc-go-v2-simapp
          ibc-go-v3-simapp
          ibc-go-v4-simapp
          ibc-go-v5-simapp
          ibc-go-v6-simapp
          ibc-go-v7-simapp
          ibc-go-v8-simapp
          interchain-security
          juno
          migaloo
          namada
          namada-src
          neutron
          osmosis
          provenance
          stride
          stride-no-admin
          wasmd
          injective
          ;

        python = nixpkgs.python3.withPackages (p: [
          p.toml
        ]);
      };
    });
}<|MERGE_RESOLUTION|>--- conflicted
+++ resolved
@@ -32,10 +32,6 @@
           cometbft
           evmos
           gaia6-ordered
-<<<<<<< HEAD
-          gaia14
-=======
->>>>>>> bb01bd81
           gaia15
           ibc-go-v2-simapp
           ibc-go-v3-simapp
@@ -45,11 +41,11 @@
           ibc-go-v7-simapp
           ibc-go-v8-simapp
           interchain-security
-          juno
           migaloo
           namada
           namada-src
           neutron
+          juno
           osmosis
           provenance
           stride
