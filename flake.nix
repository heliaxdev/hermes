--- conflicted
+++ resolved
@@ -42,24 +42,18 @@
           ibc-go-v7-simapp
           ibc-go-v8-simapp
           interchain-security
+          juno
           migaloo
+          namada
+          namada-src
           neutron
-          juno
           osmosis
           provenance
           stride
           stride-no-admin
           stride-consumer-no-admin
           stride-consumer
-<<<<<<< HEAD
-          migaloo
-          neutron
-          celestia
-          namada
-          namada-src
-=======
           wasmd
->>>>>>> 3ec02fec
           ;
 
         python = nixpkgs.python3.withPackages (p: [
