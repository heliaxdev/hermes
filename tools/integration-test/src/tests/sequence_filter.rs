//! This tests different scenarios for the packet sequence filter.
//! The purpose of this filter is to only filter out packets when clearing,
//! standard relaying should not be affected by this configuration.
//!
//! `FilterClearOnStartTest` tests that the packets sequences configured in
//! `excluded_sequences` are not relayed when clearing packet on start.
//!
//! `FilterClearIntervalTest` tests that the packet sequences configured in
//! `excluded_sequences` are not relayed when the clear interval is triggered.
//!
//! `ClearNoFilterTest` tests that packets are correctly cleared if there is no
//! packet sequence configured in `excluded_sequences`.
//!
//! `StandardRelayingNoFilterTest` tests that even if a packet sequence is
//! configured in the `excluded_sequences` it will be relayed by the running
//! instance.

use std::collections::BTreeMap;

use ibc_relayer::config::ChainConfig;
use ibc_relayer::util::excluded_sequences::ExcludedSequences;
use ibc_test_framework::{
    prelude::*,
    relayer::channel::{assert_eventually_channel_established, init_channel},
};

#[test]
fn test_filter_clear_on_start() -> Result<(), Error> {
    run_binary_channel_test(&FilterClearOnStartTest)
}

#[test]
fn test_filter_clear_interval() -> Result<(), Error> {
    run_binary_channel_test(&FilterClearIntervalTest)
}

#[test]
fn test_clear_no_filter() -> Result<(), Error> {
    run_binary_channel_test(&ClearNoFilterTest)
}

#[test]
fn test_no_filter_standard_relaying() -> Result<(), Error> {
    run_binary_channel_test(&StandardRelayingNoFilterTest)
}

pub struct FilterClearOnStartTest;

impl TestOverrides for FilterClearOnStartTest {
    fn modify_relayer_config(&self, config: &mut Config) {
        let mut excluded_sequences = BTreeMap::new();
        excluded_sequences.insert(ChannelId::new(2), vec![2.into()]);
        let chain_a = &mut config.chains[0];
        match chain_a {
<<<<<<< HEAD
            ChainConfig::CosmosSdk(chain_config) | ChainConfig::Namada(chain_config) => {
                chain_config.excluded_sequences = excluded_sequences;
=======
            ChainConfig::CosmosSdk(chain_config) => {
                chain_config.excluded_sequences = ExcludedSequences::new(excluded_sequences);
>>>>>>> f2e6d89c
            }
        }
        config.mode.channels.enabled = true;

        config.mode.packets.clear_on_start = true;
        config.mode.packets.clear_interval = 0;

        config.mode.clients.misbehaviour = false;
    }

    fn should_spawn_supervisor(&self) -> bool {
        false
    }
}

impl BinaryChannelTest for FilterClearOnStartTest {
    fn run<ChainA: ChainHandle, ChainB: ChainHandle>(
        &self,
        _config: &TestConfig,
        relayer: RelayerDriver,
        chains: ConnectedChains<ChainA, ChainB>,
        channels: ConnectedChannel<ChainA, ChainB>,
    ) -> Result<(), Error> {
        run_sequence_filter_test(relayer, chains, channels)
    }
}

pub struct FilterClearIntervalTest;

impl TestOverrides for FilterClearIntervalTest {
    fn modify_relayer_config(&self, config: &mut Config) {
        let mut excluded_sequences = BTreeMap::new();
        excluded_sequences.insert(ChannelId::new(2), vec![2.into()]);
        let chain_a = &mut config.chains[0];
        match chain_a {
<<<<<<< HEAD
            ChainConfig::CosmosSdk(chain_config) | ChainConfig::Namada(chain_config) => {
                chain_config.excluded_sequences = excluded_sequences;
=======
            ChainConfig::CosmosSdk(chain_config) => {
                chain_config.excluded_sequences = ExcludedSequences::new(excluded_sequences);
>>>>>>> f2e6d89c
            }
        }
        config.mode.channels.enabled = true;

        config.mode.packets.clear_on_start = false;
        config.mode.packets.clear_interval = 10;

        config.mode.clients.misbehaviour = false;
    }

    fn should_spawn_supervisor(&self) -> bool {
        false
    }
}

impl BinaryChannelTest for FilterClearIntervalTest {
    fn run<ChainA: ChainHandle, ChainB: ChainHandle>(
        &self,
        _config: &TestConfig,
        relayer: RelayerDriver,
        chains: ConnectedChains<ChainA, ChainB>,
        channels: ConnectedChannel<ChainA, ChainB>,
    ) -> Result<(), Error> {
        run_sequence_filter_test(relayer, chains, channels)
    }
}

pub struct ClearNoFilterTest;

impl TestOverrides for ClearNoFilterTest {
    fn modify_relayer_config(&self, config: &mut Config) {
        config.mode.channels.enabled = true;

        config.mode.packets.clear_on_start = true;
        config.mode.packets.clear_interval = 0;

        config.mode.clients.misbehaviour = false;
    }

    fn should_spawn_supervisor(&self) -> bool {
        false
    }
}

impl BinaryChannelTest for ClearNoFilterTest {
    fn run<ChainA: ChainHandle, ChainB: ChainHandle>(
        &self,
        _config: &TestConfig,
        relayer: RelayerDriver,
        chains: ConnectedChains<ChainA, ChainB>,
        channels: ConnectedChannel<ChainA, ChainB>,
    ) -> Result<(), Error> {
        let denom_a = chains.node_a.denom();
        let denom_a_to_b = derive_ibc_denom(
            &channels.port_b.as_ref(),
            &channels.channel_id_b.as_ref(),
            &denom_a,
        )?;
        let denom_b = chains.node_b.denom();
        let denom_b_to_a = derive_ibc_denom(
            &channels.port_a.as_ref(),
            &channels.channel_id_a.as_ref(),
            &denom_b,
        )?;

        let wallet_a = chains.node_a.wallets().user1().cloned();
        let wallet_b = chains.node_b.wallets().user1().cloned();

        let a_to_b_amount = 12345u64;
        let b_to_a_amount = 54321u64;

        let balance_a = chains
            .node_a
            .chain_driver()
            .query_balance(&wallet_a.address(), &denom_a)?;

        let balance_b = chains
            .node_b
            .chain_driver()
            .query_balance(&wallet_b.address(), &denom_b)?;

        // Create a pending transfer from A to B with sequence 1
        chains.node_a.chain_driver().ibc_transfer_token(
            &channels.port_a.as_ref(),
            &channels.channel_id_a.as_ref(),
            &wallet_a.as_ref(),
            &wallet_b.address(),
            &denom_a.with_amount(a_to_b_amount).as_ref(),
        )?;

        // Create a pending transfer from A to B with sequence 2
        chains.node_a.chain_driver().ibc_transfer_token(
            &channels.port_a.as_ref(),
            &channels.channel_id_a.as_ref(),
            &wallet_a.as_ref(),
            &wallet_b.address(),
            &denom_a.with_amount(a_to_b_amount).as_ref(),
        )?;

        // Create a pending transfer from B to A with sequence 1
        chains.node_b.chain_driver().ibc_transfer_token(
            &channels.port_b.as_ref(),
            &channels.channel_id_b.as_ref(),
            &wallet_b.as_ref(),
            &wallet_a.address(),
            &denom_b.with_amount(b_to_a_amount).as_ref(),
        )?;

        // Create a pending transfer from B to A with sequence 2
        chains.node_b.chain_driver().ibc_transfer_token(
            &channels.port_b.as_ref(),
            &channels.channel_id_b.as_ref(),
            &wallet_b.as_ref(),
            &wallet_a.address(),
            &denom_b.with_amount(b_to_a_amount).as_ref(),
        )?;

        relayer.with_supervisor(|| {
            info!("Assert that the send from A escrowed tokens for both transfers");

            chains.node_a.chain_driver().assert_eventual_wallet_amount(
                &wallet_a.address(),
                &(balance_a - 2 * a_to_b_amount).as_ref(),
            )?;

            info!("Assert that only the first transfer A to B was cleared");

            chains.node_b.chain_driver().assert_eventual_wallet_amount(
                &wallet_b.address(),
                &denom_a_to_b.with_amount(2 * a_to_b_amount).as_ref(),
            )?;
            info!("Assert that the sender from B escrowed tokens for both transfers");

            chains.node_b.chain_driver().assert_eventual_wallet_amount(
                &wallet_b.address(),
                &(balance_b - 2 * b_to_a_amount).as_ref(),
            )?;

            info!("Assert that both transfers from B to A were cleared");

            chains.node_a.chain_driver().assert_eventual_wallet_amount(
                &wallet_a.address(),
                &denom_b_to_a.with_amount(2 * b_to_a_amount).as_ref(),
            )?;
            Ok(())
        })
    }
}

pub struct StandardRelayingNoFilterTest;

impl TestOverrides for StandardRelayingNoFilterTest {
    fn modify_relayer_config(&self, config: &mut Config) {
        let mut excluded_sequences = BTreeMap::new();
        excluded_sequences.insert(ChannelId::new(2), vec![2.into()]);
        let chain_a = &mut config.chains[0];
        match chain_a {
<<<<<<< HEAD
            ChainConfig::CosmosSdk(chain_config) | ChainConfig::Namada(chain_config) => {
                chain_config.excluded_sequences = excluded_sequences;
=======
            ChainConfig::CosmosSdk(chain_config) => {
                chain_config.excluded_sequences = ExcludedSequences::new(excluded_sequences);
>>>>>>> f2e6d89c
            }
        }
        config.mode.packets.clear_on_start = true;
        config.mode.packets.clear_interval = 0;
    }

    fn should_spawn_supervisor(&self) -> bool {
        true
    }
}

impl BinaryChannelTest for StandardRelayingNoFilterTest {
    fn run<ChainA: ChainHandle, ChainB: ChainHandle>(
        &self,
        _config: &TestConfig,
        _relayer: RelayerDriver,
        chains: ConnectedChains<ChainA, ChainB>,
        channels: ConnectedChannel<ChainA, ChainB>,
    ) -> Result<(), Error> {
        let denom_a = chains.node_a.denom();
        let denom_a_to_b = derive_ibc_denom(
            &channels.port_b.as_ref(),
            &channels.channel_id_b.as_ref(),
            &denom_a,
        )?;
        let denom_b = chains.node_b.denom();
        let denom_b_to_a = derive_ibc_denom(
            &channels.port_a.as_ref(),
            &channels.channel_id_a.as_ref(),
            &denom_b,
        )?;

        let wallet_a = chains.node_a.wallets().user1().cloned();
        let wallet_b = chains.node_b.wallets().user1().cloned();

        let a_to_b_amount = 12345u64;
        let b_to_a_amount = 54321u64;

        let balance_a = chains
            .node_a
            .chain_driver()
            .query_balance(&wallet_a.address(), &denom_a)?;

        let balance_b = chains
            .node_b
            .chain_driver()
            .query_balance(&wallet_b.address(), &denom_b)?;

        // Create a pending transfer from A to B with sequence 1
        chains.node_a.chain_driver().ibc_transfer_token(
            &channels.port_a.as_ref(),
            &channels.channel_id_a.as_ref(),
            &wallet_a.as_ref(),
            &wallet_b.address(),
            &denom_a.with_amount(a_to_b_amount).as_ref(),
        )?;

        // Create a pending transfer from A to B with sequence 2
        chains.node_a.chain_driver().ibc_transfer_token(
            &channels.port_a.as_ref(),
            &channels.channel_id_a.as_ref(),
            &wallet_a.as_ref(),
            &wallet_b.address(),
            &denom_a.with_amount(a_to_b_amount).as_ref(),
        )?;

        // Create a pending transfer from B to A with sequence 1
        chains.node_b.chain_driver().ibc_transfer_token(
            &channels.port_b.as_ref(),
            &channels.channel_id_b.as_ref(),
            &wallet_b.as_ref(),
            &wallet_a.address(),
            &denom_b.with_amount(b_to_a_amount).as_ref(),
        )?;

        // Create a pending transfer from B to A with sequence 2
        chains.node_b.chain_driver().ibc_transfer_token(
            &channels.port_b.as_ref(),
            &channels.channel_id_b.as_ref(),
            &wallet_b.as_ref(),
            &wallet_a.address(),
            &denom_b.with_amount(b_to_a_amount).as_ref(),
        )?;

        info!("Assert that the send from A escrowed tokens for both transfers");

        chains.node_a.chain_driver().assert_eventual_wallet_amount(
            &wallet_a.address(),
            &(balance_a - 2 * a_to_b_amount).as_ref(),
        )?;

        info!("Assert that only the first transfer A to B was cleared");

        chains.node_b.chain_driver().assert_eventual_wallet_amount(
            &wallet_b.address(),
            &denom_a_to_b.with_amount(2 * a_to_b_amount).as_ref(),
        )?;
        info!("Assert that the sender from B escrowed tokens for both transfers");

        chains.node_b.chain_driver().assert_eventual_wallet_amount(
            &wallet_b.address(),
            &(balance_b - 2 * b_to_a_amount).as_ref(),
        )?;

        info!("Assert that both transfers from B to A were cleared");

        chains.node_a.chain_driver().assert_eventual_wallet_amount(
            &wallet_a.address(),
            &denom_b_to_a.with_amount(2 * b_to_a_amount).as_ref(),
        )?;
        Ok(())
    }
}

fn run_sequence_filter_test<ChainA: ChainHandle, ChainB: ChainHandle>(
    relayer: RelayerDriver,
    chains: ConnectedChains<ChainA, ChainB>,
    channels: ConnectedChannel<ChainA, ChainB>,
) -> Result<(), Error> {
    let (channel_id_a_2, channel_id_b_2, channel_b_2) = relayer.with_supervisor(|| {
        // During test bootstrap channel padding initialises a channel with ID 0.
        // Before creating the new channel with sequence filter, complete the handshake of
        // the pad channel in order to insure that the retrieved channel IDs `channel_id_a_2` and
        // `channel_id_b_2` are `channel-2`
        let pad_channel_id = DualTagged::new(ChannelId::new(0));
        let _ = assert_eventually_channel_established(
            chains.handle_b(),
            chains.handle_a(),
            &pad_channel_id.as_ref(),
            &channels.port_b.as_ref(),
        )?;
        let (channel_id_b_2, channel_b_2) = init_channel(
            chains.handle_a(),
            chains.handle_b(),
            &chains.client_id_a(),
            &chains.client_id_b(),
            &channels.connection.connection_id_a.as_ref(),
            &channels.connection.connection_id_b.as_ref(),
            &channels.port_a.as_ref(),
            &channels.port_b.as_ref(),
        )?;

        let channel_id_a_2 = assert_eventually_channel_established(
            chains.handle_b(),
            chains.handle_a(),
            &channel_id_b_2.as_ref(),
            &channels.port_b.as_ref(),
        )?;
        Ok((channel_id_a_2, channel_id_b_2, channel_b_2))
    })?;

    let denom_a = chains.node_a.denom();
    let denom_a_to_b_1 = derive_ibc_denom(
        &channels.port_b.as_ref(),
        &channels.channel_id_b.as_ref(),
        &denom_a,
    )?;
    let denom_a_to_b_2 = derive_ibc_denom(
        &channels.port_b.as_ref(),
        &channel_id_b_2.as_ref(),
        &denom_a,
    )?;
    let denom_b = chains.node_b.denom();
    let denom_b_to_a_1 = derive_ibc_denom(
        &channels.port_a.as_ref(),
        &channels.channel_id_a.as_ref(),
        &denom_b,
    )?;
    let denom_b_to_a_2 = derive_ibc_denom(
        &channels.port_a.as_ref(),
        &channel_id_a_2.as_ref(),
        &denom_b,
    )?;

    let wallet_a_1 = chains.node_a.wallets().user1().cloned();
    let wallet_a_2 = chains.node_a.wallets().user2().cloned();
    let wallet_b_1 = chains.node_b.wallets().user1().cloned();
    let wallet_b_2 = chains.node_b.wallets().user2().cloned();

    let a_to_b_amount = 12345u64;
    let b_to_a_amount = 54321u64;

    let balance_a_1 = chains
        .node_a
        .chain_driver()
        .query_balance(&wallet_a_1.address(), &denom_a)?;

    let balance_b_1 = chains
        .node_b
        .chain_driver()
        .query_balance(&wallet_b_1.address(), &denom_b)?;

    let balance_a_2 = chains
        .node_a
        .chain_driver()
        .query_balance(&wallet_a_2.address(), &denom_a)?;

    let balance_b_2 = chains
        .node_b
        .chain_driver()
        .query_balance(&wallet_b_2.address(), &denom_b)?;

    // Double transfer from A to B on channel with filter
    double_transfer(
        chains.node_a.chain_driver(),
        &channels.port_a.as_ref(),
        &channels.channel_id_a.as_ref(),
        &wallet_a_1.as_ref(),
        &wallet_b_1.address(),
        &denom_a.with_amount(a_to_b_amount).as_ref(),
    )?;

    let port_b_2: DualTagged<ChainB, ChainA, &PortId> =
        DualTagged::new(channel_b_2.a_side.port_id());
    let port_a_2: DualTagged<ChainA, ChainB, PortId> =
        DualTagged::new(channel_b_2.clone().flipped().a_side.port_id().clone());

    // Double transfer from A to B on channel without filter
    double_transfer(
        chains.node_a.chain_driver(),
        &port_a_2.as_ref(),
        &channel_id_a_2.as_ref(),
        &wallet_a_2.as_ref(),
        &wallet_b_2.address(),
        &denom_a.with_amount(a_to_b_amount).as_ref(),
    )?;

    // Double transfer from B to A on channel with filter
    double_transfer(
        chains.node_b.chain_driver(),
        &channels.port_b.as_ref(),
        &channels.channel_id_b.as_ref(),
        &wallet_b_1.as_ref(),
        &wallet_a_1.address(),
        &denom_b.with_amount(b_to_a_amount).as_ref(),
    )?;

    // Double transfer from B to A on channel without filter
    double_transfer(
        chains.node_b.chain_driver(),
        &port_b_2,
        &channel_id_b_2.as_ref(),
        &wallet_b_2.as_ref(),
        &wallet_a_2.address(),
        &denom_b.with_amount(b_to_a_amount).as_ref(),
    )?;

    relayer.with_supervisor(|| {
        info!("Assert that the send from A escrowed tokens for both transfers");

        chains.node_a.chain_driver().assert_eventual_wallet_amount(
            &wallet_a_1.address(),
            &(balance_a_1 - 2 * a_to_b_amount).as_ref(),
        )?;

        chains.node_a.chain_driver().assert_eventual_wallet_amount(
            &wallet_a_2.address(),
            &(balance_a_2 - 2 * a_to_b_amount).as_ref(),
        )?;

        info!("Assert that only the first transfer A to B was cleared on channel with filter");

        chains.node_b.chain_driver().assert_eventual_wallet_amount(
            &wallet_b_2.address(),
            &denom_a_to_b_2.with_amount(a_to_b_amount).as_ref(),
        )?;

        info!("Assert that both transfer A to B were cleared on channel without filter");

        chains.node_b.chain_driver().assert_eventual_wallet_amount(
            &wallet_b_1.address(),
            &denom_a_to_b_1.with_amount(2 * a_to_b_amount).as_ref(),
        )?;

        info!("Assert that the sender from B escrowed tokens for both transfers on both channels");

        chains.node_b.chain_driver().assert_eventual_wallet_amount(
            &wallet_b_1.address(),
            &(balance_b_1 - 2 * b_to_a_amount).as_ref(),
        )?;

        chains.node_b.chain_driver().assert_eventual_wallet_amount(
            &wallet_b_2.address(),
            &(balance_b_2 - 2 * b_to_a_amount).as_ref(),
        )?;

        info!("Assert that both transfers from B to A were cleared on both channels");

        chains.node_a.chain_driver().assert_eventual_wallet_amount(
            &wallet_a_1.address(),
            &denom_b_to_a_1.with_amount(2 * b_to_a_amount).as_ref(),
        )?;

        chains.node_a.chain_driver().assert_eventual_wallet_amount(
            &wallet_a_2.address(),
            &denom_b_to_a_2.with_amount(2 * b_to_a_amount).as_ref(),
        )?;

        Ok(())
    })
}

fn double_transfer<Chain: ChainHandle, Counterparty: ChainHandle>(
    chain_driver: MonoTagged<Chain, &ChainDriver>,
    port_id: &TaggedPortIdRef<Chain, Counterparty>,
    channel_id: &TaggedChannelIdRef<Chain, Counterparty>,
    sender: &MonoTagged<Chain, &Wallet>,
    recipient: &MonoTagged<Counterparty, &WalletAddress>,
    token: &TaggedTokenRef<Chain>,
) -> Result<(), Error> {
    // Create a pending transfer from B to A with sequence 1
    chain_driver.ibc_transfer_token(port_id, channel_id, sender, recipient, token)?;

    // Create a pending transfer from B to A with sequence 2
    chain_driver.ibc_transfer_token(port_id, channel_id, sender, recipient, token)?;

    Ok(())
}<|MERGE_RESOLUTION|>--- conflicted
+++ resolved
@@ -52,13 +52,8 @@
         excluded_sequences.insert(ChannelId::new(2), vec![2.into()]);
         let chain_a = &mut config.chains[0];
         match chain_a {
-<<<<<<< HEAD
             ChainConfig::CosmosSdk(chain_config) | ChainConfig::Namada(chain_config) => {
-                chain_config.excluded_sequences = excluded_sequences;
-=======
-            ChainConfig::CosmosSdk(chain_config) => {
                 chain_config.excluded_sequences = ExcludedSequences::new(excluded_sequences);
->>>>>>> f2e6d89c
             }
         }
         config.mode.channels.enabled = true;
@@ -94,13 +89,8 @@
         excluded_sequences.insert(ChannelId::new(2), vec![2.into()]);
         let chain_a = &mut config.chains[0];
         match chain_a {
-<<<<<<< HEAD
             ChainConfig::CosmosSdk(chain_config) | ChainConfig::Namada(chain_config) => {
-                chain_config.excluded_sequences = excluded_sequences;
-=======
-            ChainConfig::CosmosSdk(chain_config) => {
                 chain_config.excluded_sequences = ExcludedSequences::new(excluded_sequences);
->>>>>>> f2e6d89c
             }
         }
         config.mode.channels.enabled = true;
@@ -258,13 +248,8 @@
         excluded_sequences.insert(ChannelId::new(2), vec![2.into()]);
         let chain_a = &mut config.chains[0];
         match chain_a {
-<<<<<<< HEAD
             ChainConfig::CosmosSdk(chain_config) | ChainConfig::Namada(chain_config) => {
-                chain_config.excluded_sequences = excluded_sequences;
-=======
-            ChainConfig::CosmosSdk(chain_config) => {
                 chain_config.excluded_sequences = ExcludedSequences::new(excluded_sequences);
->>>>>>> f2e6d89c
             }
         }
         config.mode.packets.clear_on_start = true;
