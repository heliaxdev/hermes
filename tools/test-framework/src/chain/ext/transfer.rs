--- conflicted
+++ resolved
@@ -227,7 +227,6 @@
         fees: &TaggedTokenRef<Chain>,
     ) -> Result<(), Error> {
         let driver = *self.value();
-<<<<<<< HEAD
         match driver.chain_type {
             ChainType::Namada => {
                 let denom = token.value().denom.to_string();
@@ -250,20 +249,9 @@
                 sender.value().address.as_str(),
                 recipient.value().as_str(),
                 &token.value().to_string(),
+                &fees.value().to_string(),
             ),
         }
-=======
-        local_transfer_token(
-            driver.chain_id.as_str(),
-            &driver.command_path,
-            &driver.home_path,
-            &driver.rpc_listen_address(),
-            sender.value().address.as_str(),
-            recipient.value().as_str(),
-            &token.value().to_string(),
-            &fees.value().to_string(),
-        )
->>>>>>> f2e6d89c
     }
 
     fn transfer_from_chain<Counterparty>(
