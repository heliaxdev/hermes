--- conflicted
+++ resolved
@@ -16,11 +16,8 @@
     Osmosis,
     Evmos,
     Provenance,
-<<<<<<< HEAD
+    Injective,
     Namada,
-=======
-    Injective,
->>>>>>> bb01bd81
 }
 
 impl ChainType {
@@ -54,20 +51,14 @@
         let mut res = vec![];
         let json_rpc_port = random_unused_tcp_port();
         match self {
-<<<<<<< HEAD
-            Self::Cosmos | Self::Namada | Self::Provenance => {}
-=======
-            Self::Cosmos | Self::Injective | Self::Provenance => {}
+            Self::Cosmos | Self::Injective | Self::Provenance | Self::Namada => {}
             Self::Osmosis => {
                 res.push("--reject-config-defaults".to_owned());
             }
->>>>>>> bb01bd81
             Self::Evmos => {
                 res.push("--json-rpc.address".to_owned());
                 res.push(format!("localhost:{json_rpc_port}"));
             }
-<<<<<<< HEAD
-=======
         }
         res
     }
@@ -76,32 +67,26 @@
     pub fn extra_add_genesis_account_args(&self, chain_id: &ChainId) -> Vec<String> {
         let mut res = vec![];
         match self {
-            Self::Cosmos | Self::Osmosis | Self::Evmos | Self::Provenance => {}
+            Self::Cosmos | Self::Osmosis | Self::Evmos | Self::Provenance | Self::Namada => {}
             Self::Injective => {
                 res.push("--chain-id".to_owned());
                 res.push(format!("{chain_id}"));
             }
->>>>>>> bb01bd81
         }
         res
     }
 
     pub fn address_type(&self) -> AddressType {
         match self {
-<<<<<<< HEAD
-            Self::Cosmos | Self::Namada | Self::Provenance => AddressType::default(),
-            Self::Evmos => AddressType::Ethermint {
-                pk_type: "/ethermint.crypto.v1.ethsecp256k1.PubKey".to_string(),
-            },
-=======
-            Self::Cosmos | Self::Osmosis | Self::Provenance => AddressType::default(),
+            Self::Cosmos | Self::Osmosis | Self::Provenance | Self::Namada => {
+                AddressType::default()
+            }
             Self::Evmos => AddressType::Ethermint {
                 pk_type: "/ethermint.crypto.v1.ethsecp256k1.PubKey".to_string(),
             },
             Self::Injective => AddressType::Ethermint {
                 pk_type: "/injective.crypto.v1beta1.ethsecp256k1.PubKey".to_string(),
             },
->>>>>>> bb01bd81
         }
     }
 }
@@ -114,11 +99,8 @@
             name if name.contains("evmosd") => Ok(ChainType::Evmos),
             name if name.contains("injectived") => Ok(ChainType::Injective),
             name if name.contains("provenanced") => Ok(ChainType::Provenance),
-<<<<<<< HEAD
+            name if name.contains("osmosisd") => Ok(ChainType::Osmosis),
             name if name.contains("namada") => Ok(ChainType::Namada),
-=======
-            name if name.contains("osmosisd") => Ok(ChainType::Osmosis),
->>>>>>> bb01bd81
             _ => Ok(ChainType::Cosmos),
         }
     }
