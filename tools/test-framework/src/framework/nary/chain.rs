/*!
   Constructs for running test cases with more than two chains,
   together with the relayer setup with chain handles and foreign clients.
*/

use ibc_relayer::chain::handle::ChainHandle;
use tracing::info;

use crate::bootstrap::nary::chain::{
    boostrap_chains_with_nodes, boostrap_chains_with_self_connected_node,
};
use crate::error::Error;
use crate::framework::base::{HasOverrides, TestConfigOverride};
<<<<<<< HEAD
use crate::framework::binary::chain::RelayerConfigOverride;
use crate::framework::binary::node::{
    NamadaParametersOverride, NodeConfigOverride, NodeGenesisOverride,
};
=======
use crate::framework::binary::chain::{RelayerConfigOverride, TopologyOverride};
use crate::framework::binary::node::{NodeConfigOverride, NodeGenesisOverride};
>>>>>>> f2e6d89c
use crate::framework::nary::node::{run_nary_node_test, NaryNodeTest};
use crate::framework::supervisor::{RunWithSupervisor, SupervisorOverride};
use crate::relayer::driver::RelayerDriver;
use crate::types::binary::chains::DropChainHandle;
use crate::types::config::TestConfig;
use crate::types::env::write_env;
use crate::types::nary::chains::NaryConnectedChains;
use crate::types::single::node::FullNode;
use crate::util::suspend::hang_on_error;

/**
   Runs a test case that implements [`NaryChainTest`] with a `SIZE` number of
   chains bootstrapped.

   Note that the test may take more time as the number of chains increase,
   as the required connections would increase exponentially. For each
   new chain added, a self-connected foreign client is also created.

   Following shows a quick idea of how many connections are needed for each
   new chain added:

   1. 0-0
   2. 0-0, 0-1, 1-1
   3. 0-0, 0-1, 0-2, 1-1, 1-2, 2-2
   4. 0-0, 0-1, 0-2, 0-3, 1-1, 1-2, 1-3, 2-2, 2-3, 3-3
   5. ...
*/
pub fn run_nary_chain_test<Test, Overrides, const SIZE: usize>(test: &Test) -> Result<(), Error>
where
    Test: NaryChainTest<SIZE>,
    Test: HasOverrides<Overrides = Overrides>,
    Overrides: TestConfigOverride
        + NodeConfigOverride
        + NodeGenesisOverride
        + RelayerConfigOverride
        + SupervisorOverride
<<<<<<< HEAD
        + NamadaParametersOverride,
=======
        + TopologyOverride,
>>>>>>> f2e6d89c
{
    run_nary_node_test(&RunNaryChainTest::new(&RunWithSupervisor::new(test)))
}

/**
    Runs a test case that implements [`NaryChainTest`], with one self-connected chain used
    to emulate many connections.

    This works because IBC allows a chain to connect back to itself without the chain
    knowing it. Using this, we can emulate N-ary chain tests using only one chain
    and save the performance overhead of spawning many chains.

    Note that with this, there is still performance overhead of establishing
    new connections and channels for each position, as otherwise the transferred
    IBC denoms will get mixed up. Some test cases also may not able to make
    use of self connected chains, e.g. if they need to start and stop individual
    chains.
*/
pub fn run_self_connected_nary_chain_test<Test, Overrides, const SIZE: usize>(
    test: &Test,
) -> Result<(), Error>
where
    Test: NaryChainTest<SIZE>,
    Test: HasOverrides<Overrides = Overrides>,
    Overrides: TestConfigOverride
        + NodeConfigOverride
        + NodeGenesisOverride
        + RelayerConfigOverride
        + SupervisorOverride
<<<<<<< HEAD
        + NamadaParametersOverride,
=======
        + TopologyOverride,
>>>>>>> f2e6d89c
{
    run_nary_node_test(&RunSelfConnectedNaryChainTest::new(
        &RunWithSupervisor::new(test),
    ))
}

/**
    This trait is implemented for test cases that need to have more than
    two chains running.

    Test writers can use this to implement test cases that only
    need the chains and relayers setup without the connection or
    channel handshake.
*/
pub trait NaryChainTest<const SIZE: usize> {
    /// Test runner
    fn run<Handle: ChainHandle>(
        &self,
        config: &TestConfig,
        relayer: RelayerDriver,
        chains: NaryConnectedChains<Handle, SIZE>,
    ) -> Result<(), Error>;
}

/**
    A wrapper type that lifts a test case that implements [`RunNaryChainTest`]
    into a test case the implements [`NaryNodeTest`].
*/
pub struct RunNaryChainTest<'a, Test, const SIZE: usize> {
    /// Inner test
    pub test: &'a Test,
}

/**
    A wrapper type that lifts a test case that implements [`RunNaryChainTest`]
    into a test case the implements [`NaryNodeTest<1>`]. i.e. only one underlying
    full node is spawned to emulate all chains.
*/
pub struct RunSelfConnectedNaryChainTest<'a, Test, const SIZE: usize> {
    /// Inner test
    pub test: &'a Test,
}

impl<'a, Test, Overrides, const SIZE: usize> NaryNodeTest<SIZE> for RunNaryChainTest<'a, Test, SIZE>
where
    Test: NaryChainTest<SIZE>,
    Test: HasOverrides<Overrides = Overrides>,
    Overrides: RelayerConfigOverride + TopologyOverride,
{
    fn run(&self, config: &TestConfig, nodes: [FullNode; SIZE]) -> Result<(), Error> {
        let (relayer, chains) = boostrap_chains_with_nodes(
            config,
            nodes,
            self.test.get_overrides().topology(),
            |config| {
                self.test.get_overrides().modify_relayer_config(config);
            },
        )?;

        let env_path = config.chain_store_dir.join("nary-chains.env");

        write_env(&env_path, &(&relayer, &chains))?;

        info!("written chains environment to {}", env_path.display());

        let _drop_handles = chains
            .chain_handles()
            .iter()
            .map(|handle| DropChainHandle(handle.clone()))
            .collect::<Vec<_>>();

        self.test.run(config, relayer, chains)?;

        Ok(())
    }
}

impl<'a, Test, Overrides, const SIZE: usize> NaryNodeTest<1>
    for RunSelfConnectedNaryChainTest<'a, Test, SIZE>
where
    Test: NaryChainTest<SIZE>,
    Test: HasOverrides<Overrides = Overrides>,
    Overrides: RelayerConfigOverride + TopologyOverride,
{
    fn run(&self, config: &TestConfig, nodes: [FullNode; 1]) -> Result<(), Error> {
        let (relayer, chains) = boostrap_chains_with_self_connected_node(
            config,
            nodes[0].clone(),
            self.test.get_overrides().topology(),
            |config| {
                self.test.get_overrides().modify_relayer_config(config);
            },
        )?;

        let env_path = config.chain_store_dir.join("nary-chains.env");

        write_env(&env_path, &(&relayer, &chains))?;

        info!("written chains environment to {}", env_path.display());

        let _drop_handles = chains
            .chain_handles()
            .iter()
            .map(|handle| DropChainHandle(handle.clone()))
            .collect::<Vec<_>>();

        self.test.run(config, relayer, chains)?;

        Ok(())
    }
}

impl<'a, Test, Overrides, const SIZE: usize> NaryChainTest<SIZE> for RunWithSupervisor<'a, Test>
where
    Test: NaryChainTest<SIZE>,
    Test: HasOverrides<Overrides = Overrides>,
    Overrides: SupervisorOverride,
{
    fn run<Handle: ChainHandle>(
        &self,
        config: &TestConfig,
        relayer: RelayerDriver,
        chains: NaryConnectedChains<Handle, SIZE>,
    ) -> Result<(), Error> {
        if self.get_overrides().should_spawn_supervisor() {
            relayer
                .clone()
                .with_supervisor(|| self.test.run(config, relayer, chains))
        } else {
            hang_on_error(config.hang_on_fail, || {
                self.test.run(config, relayer, chains)
            })
        }
    }
}

impl<'a, Test, const SIZE: usize> RunNaryChainTest<'a, Test, SIZE>
where
    Test: NaryChainTest<SIZE>,
{
    pub fn new(test: &'a Test) -> Self {
        Self { test }
    }
}

impl<'a, Test, const SIZE: usize> RunSelfConnectedNaryChainTest<'a, Test, SIZE>
where
    Test: NaryChainTest<SIZE>,
{
    pub fn new(test: &'a Test) -> Self {
        Self { test }
    }
}

impl<'a, Test, Overrides, const SIZE: usize> HasOverrides for RunNaryChainTest<'a, Test, SIZE>
where
    Test: HasOverrides<Overrides = Overrides>,
{
    type Overrides = Overrides;

    fn get_overrides(&self) -> &Self::Overrides {
        self.test.get_overrides()
    }
}

impl<'a, Test, Overrides, const SIZE: usize> HasOverrides
    for RunSelfConnectedNaryChainTest<'a, Test, SIZE>
where
    Test: HasOverrides<Overrides = Overrides>,
{
    type Overrides = Overrides;

    fn get_overrides(&self) -> &Self::Overrides {
        self.test.get_overrides()
    }
}<|MERGE_RESOLUTION|>--- conflicted
+++ resolved
@@ -11,15 +11,10 @@
 };
 use crate::error::Error;
 use crate::framework::base::{HasOverrides, TestConfigOverride};
-<<<<<<< HEAD
-use crate::framework::binary::chain::RelayerConfigOverride;
+use crate::framework::binary::chain::{RelayerConfigOverride, TopologyOverride};
 use crate::framework::binary::node::{
     NamadaParametersOverride, NodeConfigOverride, NodeGenesisOverride,
 };
-=======
-use crate::framework::binary::chain::{RelayerConfigOverride, TopologyOverride};
-use crate::framework::binary::node::{NodeConfigOverride, NodeGenesisOverride};
->>>>>>> f2e6d89c
 use crate::framework::nary::node::{run_nary_node_test, NaryNodeTest};
 use crate::framework::supervisor::{RunWithSupervisor, SupervisorOverride};
 use crate::relayer::driver::RelayerDriver;
@@ -56,11 +51,8 @@
         + NodeGenesisOverride
         + RelayerConfigOverride
         + SupervisorOverride
-<<<<<<< HEAD
-        + NamadaParametersOverride,
-=======
+        + NamadaParametersOverride
         + TopologyOverride,
->>>>>>> f2e6d89c
 {
     run_nary_node_test(&RunNaryChainTest::new(&RunWithSupervisor::new(test)))
 }
@@ -90,11 +82,8 @@
         + NodeGenesisOverride
         + RelayerConfigOverride
         + SupervisorOverride
-<<<<<<< HEAD
-        + NamadaParametersOverride,
-=======
+        + NamadaParametersOverride
         + TopologyOverride,
->>>>>>> f2e6d89c
 {
     run_nary_node_test(&RunSelfConnectedNaryChainTest::new(
         &RunWithSupervisor::new(test),
