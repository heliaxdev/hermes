/*!
   Helper functions for bootstrapping a single full node.
*/
use core::time::Duration;
use eyre::eyre;
use std::sync::{Arc, RwLock};
use tracing::info;

use crate::chain::builder::ChainBuilder;
use crate::chain::config;
use crate::chain::driver::ChainDriver;
use crate::chain::ext::bootstrap::ChainBootstrapMethodsExt;
use crate::error::Error;
use crate::ibc::denom::Denom;
use crate::ibc::token::Token;
use crate::types::single::node::FullNode;
use crate::types::wallet::{TestWallets, Wallet};
use crate::util::random::{random_u128_range, random_u32};

/**
   Bootstrap a single full node with the provided [`ChainBuilder`] and
   a prefix for the chain ID.

   The function would generate random postfix attached to the end of
   a chain ID. So for example having a prefix `"alpha"` may generate
   a chain with an ID  like `"ibc-alpha-f5a2a988"`

   The bootstrap function also tries to use as many random parameters
   when initializing the chain, such as using random denomination
   and wallets. This is to help ensure that the test is written to
   only work with specific hardcoded parameters.

   TODO: Due to the limitation of the `gaiad` command, currently
   parameters such as the stake denomination (`stake`) and the wallet
   address prefix (`cosmos`) cannot be overridden. It would be
   great to be able to randomize these parameters in the future
   as well.
*/
pub fn bootstrap_single_node(
    builder: &ChainBuilder,
    prefix: &str,
    use_random_id: bool,
    config_modifier: impl FnOnce(&mut toml::Value) -> Result<(), Error>,
    genesis_modifier: impl FnOnce(&mut serde_json::Value) -> Result<(), Error>,
    chain_number: usize,
) -> Result<FullNode, Error> {
    let native_token_number = chain_number % builder.native_tokens.len();
    let native_token = &builder.native_tokens[native_token_number];
    let native_denom = Denom::base(native_token, native_token);

    let denom = if use_random_id {
        let random_coin = format!("coin{:x}", random_u32());
        Denom::base(&random_coin, &random_coin)
    } else {
        Denom::base("samoleans", "samoleans")
    };

    // Evmos requires of at least 1_000_000_000_000_000_000 or else there will be the
    // error `error during handshake: error on replay: validator set is nil in genesis and still empty after InitChain`
    // when running `evmosd start`.
    let initial_amount = random_u128_range(1_000_000_000_000_000_000, 2_000_000_000_000_000_000);

    let initial_native_token = Token::new(native_denom, initial_amount);
    let additional_native_token = initial_native_token
        .clone()
        .checked_add(1_000_000_000_000u64)
        .ok_or(Error::generic(eyre!(
            "error creating initial {} with additional amount",
            native_token
        )))?;
    let initial_coin = Token::new(denom.clone(), initial_amount);

    let chain_driver = builder.new_chain(prefix, use_random_id, chain_number)?;

    chain_driver.initialize()?;

    chain_driver.update_genesis_file("genesis.json", genesis_modifier)?;

    let validator = add_wallet(&chain_driver, "validator", use_random_id)?;
    let relayer = add_wallet(&chain_driver, "relayer", use_random_id)?;
    let user1 = add_wallet(&chain_driver, "user1", use_random_id)?;
    let user2 = add_wallet(&chain_driver, "user2", use_random_id)?;

    // Validator is given more tokens as they are required to vote on upgrade chain
    chain_driver.add_genesis_account(&validator.address, &[&additional_native_token])?;

    chain_driver.add_genesis_validator(&validator.id, &initial_native_token)?;

    chain_driver.add_genesis_account(&user1.address, &[&initial_native_token, &initial_coin])?;

    chain_driver.add_genesis_account(&user2.address, &[&initial_native_token, &initial_coin])?;

    chain_driver.add_genesis_account(&relayer.address, &[&initial_native_token, &initial_coin])?;

    chain_driver.collect_gen_txs()?;

    let log_level = std::env::var("CHAIN_LOG_LEVEL").unwrap_or_else(|_| "info".to_string());

<<<<<<< HEAD
    chain_driver.update_chain_config("config/config.toml", |config| {
        config::cosmos::set_log_level(config, &log_level)?;
        config::cosmos::set_rpc_port(config, chain_driver.rpc_port)?;
        config::cosmos::set_p2p_port(config, chain_driver.p2p_port)?;
        config::cosmos::set_pprof_port(config, chain_driver.pprof_port)?;
        config::cosmos::set_timeout_commit(config, Duration::from_secs(1))?;
        config::cosmos::set_timeout_propose(config, Duration::from_secs(1))?;
        config::cosmos::set_mode(config, "validator")?;
        config::cosmos::set_indexer(config, "kv")?;
=======
    chain_driver.update_chain_config("config.toml", |config| {
        config::set_log_level(config, &log_level)?;
        config::set_rpc_port(config, chain_driver.rpc_port)?;
        config::set_p2p_port(config, chain_driver.p2p_port)?;
        config::set_pprof_port(config, chain_driver.pprof_port)?;
        config::set_block_sync(config, true)?;
        config::set_timeout_commit(config, Duration::from_secs(1))?;
        config::set_timeout_propose(config, Duration::from_secs(1))?;
        config::set_mode(config, "validator")?;
        config::set_indexer(config, "kv")?;
>>>>>>> 10f75c2a

        config_modifier(config)?;

        Ok(())
    })?;

    let minimum_gas = format!("0{}", native_token);
    chain_driver.update_chain_config("config/app.toml", |config| {
        if builder.ipv6_grpc {
            config::cosmos::set_grpc_port_ipv6(config, chain_driver.grpc_port)?;
        } else {
            config::cosmos::set_grpc_port(config, chain_driver.grpc_port)?;
        }
        config::cosmos::enable_grpc(config)?;
        config::cosmos::disable_grpc_web(config)?;
        config::cosmos::disable_api(config)?;
        config::cosmos::set_minimum_gas_price(config, &minimum_gas)?;

        Ok(())
    })?;

    let process = chain_driver.start()?;

    chain_driver.assert_eventual_wallet_amount(&relayer.address, &initial_coin)?;

    info!(
        "started new chain {} at with home path {} and RPC address {}.",
        chain_driver.chain_id,
        chain_driver.home_path,
        chain_driver.rpc_address(),
    );

    info!(
        "user wallet for chain {} - id: {}, address: {}",
        chain_driver.chain_id, user1.id.0, user1.address.0,
    );

    info!(
        "you can manually interact with the chain using commands starting with:\n{} --home '{}' --node {}",
        chain_driver.command_path,
        chain_driver.home_path,
        chain_driver.rpc_address(),
    );

    let wallets = TestWallets {
        validator,
        relayer,
        user1,
        user2,
    };

    let node = FullNode {
        chain_driver,
        denom,
        wallets,
        process: Arc::new(RwLock::new(process)),
    };

    Ok(node)
}

fn add_wallet(driver: &ChainDriver, prefix: &str, use_random_id: bool) -> Result<Wallet, Error> {
    if use_random_id {
        let num = random_u32();
        let wallet_id = format!("{prefix}-{num:x}");
        driver.add_wallet(&wallet_id)
    } else {
        driver.add_wallet(prefix)
    }
}<|MERGE_RESOLUTION|>--- conflicted
+++ resolved
@@ -96,28 +96,16 @@
 
     let log_level = std::env::var("CHAIN_LOG_LEVEL").unwrap_or_else(|_| "info".to_string());
 
-<<<<<<< HEAD
     chain_driver.update_chain_config("config/config.toml", |config| {
         config::cosmos::set_log_level(config, &log_level)?;
         config::cosmos::set_rpc_port(config, chain_driver.rpc_port)?;
         config::cosmos::set_p2p_port(config, chain_driver.p2p_port)?;
         config::cosmos::set_pprof_port(config, chain_driver.pprof_port)?;
+        config::cosmos::set_block_sync(config, true)?;
         config::cosmos::set_timeout_commit(config, Duration::from_secs(1))?;
         config::cosmos::set_timeout_propose(config, Duration::from_secs(1))?;
         config::cosmos::set_mode(config, "validator")?;
         config::cosmos::set_indexer(config, "kv")?;
-=======
-    chain_driver.update_chain_config("config.toml", |config| {
-        config::set_log_level(config, &log_level)?;
-        config::set_rpc_port(config, chain_driver.rpc_port)?;
-        config::set_p2p_port(config, chain_driver.p2p_port)?;
-        config::set_pprof_port(config, chain_driver.pprof_port)?;
-        config::set_block_sync(config, true)?;
-        config::set_timeout_commit(config, Duration::from_secs(1))?;
-        config::set_timeout_propose(config, Duration::from_secs(1))?;
-        config::set_mode(config, "validator")?;
-        config::set_indexer(config, "kv")?;
->>>>>>> 10f75c2a
 
         config_modifier(config)?;
 
