--- conflicted
+++ resolved
@@ -30,21 +30,6 @@
 ibc-integration-test = { version = "0.29.0", path = "tools/integration-test" }
 
 # Tendermint dependencies
-<<<<<<< HEAD
-tendermint                       = { version = "=0.36.0", default-features = false }
-tendermint-light-client          = { version = "=0.36.0", default-features = false }
-tendermint-light-client-detector = { version = "=0.36.0", default-features = false }
-tendermint-light-client-verifier = { version = "=0.36.0", default-features = false }
-tendermint-proto                 = { version = "=0.36.0" }
-tendermint-rpc                   = { version = "=0.36.0" }
-tendermint-testgen               = { version = "=0.36.0" }
-
-# Namada dependencies
-namada_ibc        = { git = "https://github.com/anoma/namada", rev = "59332a22943e47c74cfcec4a2d08281822ba75f9" }
-namada_parameters = { git = "https://github.com/anoma/namada", rev = "59332a22943e47c74cfcec4a2d08281822ba75f9" }
-namada_sdk        = { git = "https://github.com/anoma/namada", rev = "59332a22943e47c74cfcec4a2d08281822ba75f9" }
-namada_token      = { git = "https://github.com/anoma/namada", rev = "59332a22943e47c74cfcec4a2d08281822ba75f9" }
-=======
 tendermint                       = { version = "0.37.0", default-features = false }
 tendermint-light-client          = { version = "0.37.0", default-features = false }
 tendermint-light-client-detector = { version = "0.37.0", default-features = false }
@@ -52,7 +37,12 @@
 tendermint-proto                 = { version = "0.37.0" }
 tendermint-rpc                   = { version = "0.37.0" }
 tendermint-testgen               = { version = "0.37.0" }
->>>>>>> f2e6d89c
+
+# Namada dependencies
+namada_ibc        = { git = "https://github.com/anoma/namada", rev = "6dd5ded3f79ba4cb7313f140e11ee8a557d599f5" }
+namada_parameters = { git = "https://github.com/anoma/namada", rev = "6dd5ded3f79ba4cb7313f140e11ee8a557d599f5" }
+namada_sdk        = { git = "https://github.com/anoma/namada", rev = "6dd5ded3f79ba4cb7313f140e11ee8a557d599f5" }
+namada_token      = { git = "https://github.com/anoma/namada", rev = "6dd5ded3f79ba4cb7313f140e11ee8a557d599f5" }
 
 # Other dependencies
 abscissa_core            = "=0.6.0"
@@ -88,11 +78,7 @@
 http                     = "0.2.9"
 humantime                = "2.1.0"
 humantime-serde          = "1.1.1"
-<<<<<<< HEAD
-ibc-proto                = "=0.44.0"
-=======
 ibc-proto                = "0.46.0"
->>>>>>> f2e6d89c
 ics23                    = "0.11.1"
 itertools                = "0.12.1"
 moka                     = "0.12.5"
